{
  "name": "node-fetch",
  "version": "2.6.0",
  "description": "A light-weight module that brings window.fetch to node.js",
  "main": "dist/index.js",
  "module": "dist/index.mjs",
  "types": "types/index.d.ts",
  "files": [
    "src/*",
    "dist/*",
    "types/*.d.ts"
  ],
  "engines": {
    "node": ">=8.0.0"
  },
  "scripts": {
    "build": "microbundle --external http,https,stream,zlib --name fetch --target node --format es,cjs",
    "prepare": "npm run build",
    "test": "cross-env BABEL_ENV=test mocha --require @babel/register --throw-deprecation test/test.js",
    "report": "cross-env BABEL_ENV=coverage nyc --reporter lcov --reporter text mocha -R spec test/test.js",
    "coverage": "cross-env BABEL_ENV=coverage nyc --reporter json --reporter text mocha -R spec test/test.js && codecov -f coverage/coverage-final.json",
    "lint": "xo src"
  },
  "repository": {
    "type": "git",
    "url": "https://github.com/bitinn/node-fetch.git"
  },
  "keywords": [
    "fetch",
    "http",
    "promise"
  ],
  "author": "David Frank",
  "license": "MIT",
  "bugs": {
    "url": "https://github.com/bitinn/node-fetch/issues"
  },
  "homepage": "https://github.com/bitinn/node-fetch",
  "devDependencies": {
<<<<<<< HEAD
    "@babel/core": "^7.6.0",
    "@babel/preset-env": "^7.6.0",
    "@babel/register": "^7.6.0",
    "@ungap/url-search-params": "^0.1.2",
    "abort-controller": "^3.0.0",
    "abortcontroller-polyfill": "^1.3.0",
=======
    "@ungap/url-search-params": "^0.1.2",
    "abort-controller": "^3.0.0",
    "abortcontroller-polyfill": "^1.3.0",
    "babel-core": "^6.26.3",
    "babel-plugin-istanbul": "^5.2.0",
    "babel-preset-env": "^1.6.1",
    "babel-register": "^6.16.3",
>>>>>>> 6c894f13
    "chai": "^4.2.0",
    "chai-as-promised": "^7.1.1",
    "chai-iterator": "^3.0.2",
    "chai-string": "^1.5.0",
    "codecov": "^3.3.0",
    "cross-env": "^5.2.0",
    "form-data": "^2.3.3",
    "is-builtin-module": "^3.0.0",
    "microbundle": "^0.11.0",
    "mocha": "^6.2.0",
    "nyc": "^14.1.1",
    "parted": "^0.1.1",
    "promise": "^8.0.3",
    "resumer": "0.0.0",
    "string-to-arraybuffer": "^1.0.2",
    "whatwg-url": "^7.0.0",
    "xo": "^0.24.0"
  },
  "dependencies": {},
  "optionalDependencies": {
    "encoding": "^0.1.12"
  },
  "resolutions": {
      "microbundle/rollup-plugin-typescript2/rollup-pluginutils/micromatch/braces": "^2.3.1",
      "microbundle/rollup-plugin-postcss/cssnano/postcss-svgo/svgo/js-yaml": "^3.13.1"
  },
  "xo": {
    "envs": [
      "node",
      "browser",
      "mocha"
    ],
    "rules": {
      "valid-jsdoc": 0,
      "no-multi-assign": 0,
      "complexity": 0,
<<<<<<< HEAD
      "unicorn/prefer-spread": 0
    }
  },
  "babel": {
    "presets": [
      [
        "@babel/preset-env",
        {
          "targets": {
            "node": true
          }
        }
      ]
=======
      "unicorn/prefer-spread": 0,
      "prefer-object-spread": 0,
      "promise/prefer-await-to-then": 0,
      "no-mixed-operators": 0,
      "eqeqeq": 0,
      "no-eq-null": 0,
      "no-negated-condition": 0,
      "prefer-rest-params": 0
    },
    "ignores": [
      "lib",
      "test/test.js"
>>>>>>> 6c894f13
    ]
  }
}<|MERGE_RESOLUTION|>--- conflicted
+++ resolved
@@ -37,22 +37,12 @@
   },
   "homepage": "https://github.com/bitinn/node-fetch",
   "devDependencies": {
-<<<<<<< HEAD
     "@babel/core": "^7.6.0",
     "@babel/preset-env": "^7.6.0",
     "@babel/register": "^7.6.0",
     "@ungap/url-search-params": "^0.1.2",
     "abort-controller": "^3.0.0",
     "abortcontroller-polyfill": "^1.3.0",
-=======
-    "@ungap/url-search-params": "^0.1.2",
-    "abort-controller": "^3.0.0",
-    "abortcontroller-polyfill": "^1.3.0",
-    "babel-core": "^6.26.3",
-    "babel-plugin-istanbul": "^5.2.0",
-    "babel-preset-env": "^1.6.1",
-    "babel-register": "^6.16.3",
->>>>>>> 6c894f13
     "chai": "^4.2.0",
     "chai-as-promised": "^7.1.1",
     "chai-iterator": "^3.0.2",
@@ -89,9 +79,19 @@
       "valid-jsdoc": 0,
       "no-multi-assign": 0,
       "complexity": 0,
-<<<<<<< HEAD
-      "unicorn/prefer-spread": 0
-    }
+      "unicorn/prefer-spread": 0,
+      "prefer-object-spread": 0,
+      "promise/prefer-await-to-then": 0,
+      "no-mixed-operators": 0,
+      "eqeqeq": 0,
+      "no-eq-null": 0,
+      "no-negated-condition": 0,
+      "prefer-rest-params": 0
+    },
+    "ignores": [
+      "dist",
+      "test/test.js"
+    ]
   },
   "babel": {
     "presets": [
@@ -103,20 +103,6 @@
           }
         }
       ]
-=======
-      "unicorn/prefer-spread": 0,
-      "prefer-object-spread": 0,
-      "promise/prefer-await-to-then": 0,
-      "no-mixed-operators": 0,
-      "eqeqeq": 0,
-      "no-eq-null": 0,
-      "no-negated-condition": 0,
-      "prefer-rest-params": 0
-    },
-    "ignores": [
-      "lib",
-      "test/test.js"
->>>>>>> 6c894f13
     ]
   }
 }